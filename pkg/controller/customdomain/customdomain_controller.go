--- conflicted
+++ resolved
@@ -102,12 +102,6 @@
 		return reconcile.Result{}, err
 	}
 
-<<<<<<< HEAD
-	reqLogger.Info("Got here!")
-
-	// Define a new Pod object
-	pod := newPodForCR(instance)
-=======
 	// Check if the CustomDomain instance is marked to be deleted, which is
 	// indicated by the deletion timestamp being set.
 	isCustomDomainMarkedToBeDeleted := instance.GetDeletionTimestamp() != nil
@@ -119,7 +113,6 @@
 			if err := r.finalizeCustomDomain(reqLogger, instance); err != nil {
 				return reconcile.Result{}, err
 			}
->>>>>>> 6c8e7853
 
 			// Remove customDomainFinalizer. Once all finalizers have been
 			// removed, the object will be deleted.
